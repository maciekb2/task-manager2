--- conflicted
+++ resolved
@@ -10,13 +10,8 @@
   rpc SubmitTask (TaskRequest) returns (TaskResponse);
   // Checks the current status of a task.
   rpc CheckTaskStatus (StatusRequest) returns (StatusResponse);
-<<<<<<< HEAD
-  rpc StreamTaskStatus (StatusRequest) returns (stream StatusResponse); // Strumieniowanie statusów
-  rpc GetStatistics(StatisticsRequest) returns (StatisticsResponse);
-=======
   // Streams the status of a task in real-time.
   rpc StreamTaskStatus (StatusRequest) returns (stream StatusResponse);
->>>>>>> 6dbbc112
 }
 
 // TaskRequest message represents a request to submit a new task.
@@ -41,8 +36,8 @@
 
 // StatusResponse message contains the current status of a task.
 message StatusResponse {
-<<<<<<< HEAD
-  string status = 1; // "QUEUED", "IN_PROGRESS", "COMPLETED", "FAILED"
+  // The current status of the task, can be "QUEUED", "IN_PROGRESS", "COMPLETED", or "FAILED".
+  string status = 1;
 }
 
 message StatisticsRequest {}
@@ -52,8 +47,4 @@
   int32 in_progress = 2;
   int32 completed = 3;
   int32 failed = 4;
-=======
-  // The current status of the task, can be "QUEUED", "IN_PROGRESS", "COMPLETED", or "FAILED".
-  string status = 1;
->>>>>>> 6dbbc112
 }