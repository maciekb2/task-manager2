--- conflicted
+++ resolved
@@ -106,7 +106,7 @@
 	return nil
 }
 
-<<<<<<< HEAD
+
 func (s *server) GetStatistics(ctx context.Context, req *pb.StatisticsRequest) (*pb.StatisticsResponse, error) {
 	s.mu.Lock()
 	defer s.mu.Unlock()
@@ -127,10 +127,7 @@
 	return stats, nil
 }
 
-// processTask: Symuluje przetwarzanie zadania
-=======
 // processTask simulates the processing of a task.
->>>>>>> 6dbbc112
 func (s *server) processTask(taskID string) {
 	s.mu.Lock()
 	task := s.tasks[taskID]
